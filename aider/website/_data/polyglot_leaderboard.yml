- dirname: 2024-12-21-18-41-18--polyglot-gpt-4o-mini
  test_cases: 225
  model: gpt-4o-mini-2024-07-18
  edit_format: whole
  commit_hash: a755079-dirty
  pass_rate_1: 0.9
  pass_rate_2: 3.6
  pass_num_1: 2
  pass_num_2: 8
  percent_cases_well_formed: 100.0
  error_outputs: 0
  num_malformed_responses: 0
  num_with_malformed_responses: 0
  user_asks: 36
  lazy_comments: 0
  syntax_errors: 0
  indentation_errors: 0
  exhausted_context_windows: 0
  test_timeouts: 3
  total_tests: 225
  command: aider --model gpt-4o-mini-2024-07-18
  date: 2024-12-21
  versions: 0.69.2.dev
  seconds_per_case: 17.3
  total_cost: 0.3236

- dirname: 2024-12-21-18-44-28--polyglot-sonnet
  test_cases: 225
  model: claude-3-5-sonnet-20241022
  edit_format: diff
  commit_hash: a755079-dirty
  pass_rate_1: 18.7
  pass_rate_2: 45.3
  pass_num_1: 42
  pass_num_2: 102
  percent_cases_well_formed: 100.0
  error_outputs: 1
  num_malformed_responses: 0
  num_with_malformed_responses: 0
  user_asks: 14
  lazy_comments: 0
  syntax_errors: 0
  indentation_errors: 0
  exhausted_context_windows: 1
  test_timeouts: 12
  total_tests: 225
  command: aider --model claude-3-5-sonnet-20241022
  date: 2024-12-21
  versions: 0.69.2.dev
  seconds_per_case: 30.8
  total_cost: 13.4847

- dirname: 2024-12-21-18-52-34--polyglot-gpt-4o-diff
  test_cases: 225
  model: gpt-4o-2024-11-20
  edit_format: diff
  commit_hash: a755079-dirty
  pass_rate_1: 4.9
  pass_rate_2: 15.1
  pass_num_1: 11
  pass_num_2: 34
  percent_cases_well_formed: 96.0
  error_outputs: 12
  num_malformed_responses: 11
  num_with_malformed_responses: 9
  user_asks: 34
  lazy_comments: 0
  syntax_errors: 0
  indentation_errors: 0
  exhausted_context_windows: 1
  test_timeouts: 19
  total_tests: 225
  command: aider --model gpt-4o-2024-11-20
  date: 2024-12-21
  versions: 0.69.2.dev
  seconds_per_case: 22.2
  total_cost: 7.1835

- dirname: 2024-12-21-19-23-03--polyglot-o1-hard-diff
  test_cases: 224
  model: o1-2024-12-17 (high)
  edit_format: diff
  commit_hash: a755079-dirty
  pass_rate_1: 23.7
  pass_rate_2: 61.7
  pass_num_1: 53
  pass_num_2: 139
  percent_cases_well_formed: 91.5
  error_outputs: 25
  num_malformed_responses: 24
  num_with_malformed_responses: 19
  user_asks: 16
  lazy_comments: 0
  syntax_errors: 0
  indentation_errors: 0
  exhausted_context_windows: 0
  test_timeouts: 2
  total_tests: 225
  command: aider --model openrouter/openai/o1
  date: 2024-12-21
  versions: 0.69.2.dev
  seconds_per_case: 133.2
  total_cost: 0.0000

- dirname: 2024-12-21-20-56-21--polyglot-deepseek-diff
  test_cases: 225
  model: DeepSeek Chat V2.5
  edit_format: diff
  commit_hash: a755079-dirty
  pass_rate_1: 5.3
  pass_rate_2: 17.8
  pass_num_1: 12
  pass_num_2: 40
  percent_cases_well_formed: 92.9
  error_outputs: 42
  num_malformed_responses: 37
  num_with_malformed_responses: 16
  user_asks: 23
  lazy_comments: 0
  syntax_errors: 0
  indentation_errors: 0
  exhausted_context_windows: 5
  test_timeouts: 5
  total_tests: 225
  command: aider --model deepseek/deepseek-chat
  date: 2024-12-21
  versions: 0.69.2.dev
  seconds_per_case: 184.0
  total_cost: 0.5101

- dirname: 2024-12-21-21-46-27--polyglot-haiku-diff
  test_cases: 225
  model: claude-3-5-haiku-20241022
  edit_format: diff
  commit_hash: a755079-dirty
  pass_rate_1: 7.1
  pass_rate_2: 28.0
  pass_num_1: 16
  pass_num_2: 63
  percent_cases_well_formed: 91.1
  error_outputs: 31
  num_malformed_responses: 30
  num_with_malformed_responses: 20
  user_asks: 13
  lazy_comments: 0
  syntax_errors: 0
  indentation_errors: 0
  exhausted_context_windows: 1
  test_timeouts: 9
  total_tests: 225
  command: aider --model claude-3-5-haiku-20241022
  date: 2024-12-21
  versions: 0.69.2.dev
  seconds_per_case: 31.8
  total_cost: 6.0583

- dirname: 2024-12-22-13-22-32--polyglot-qwen-diff
  test_cases: 225
  model: Qwen2.5-Coder-32B-Instruct
  edit_format: diff
  commit_hash: 6d7e8be-dirty
  pass_rate_1: 4.4
  pass_rate_2: 8.0
  pass_num_1: 10
  pass_num_2: 18
  percent_cases_well_formed: 71.6
  error_outputs: 158
  num_malformed_responses: 148
  num_with_malformed_responses: 64
  user_asks: 132
  lazy_comments: 0
  syntax_errors: 0
  indentation_errors: 0
  exhausted_context_windows: 1
  test_timeouts: 2
  total_tests: 225
  command: "aider --model openai/Qwen/Qwen2.5-Coder-32B-Instruct # via hyperbolic"
  date: 2024-12-22
  versions: 0.69.2.dev
  seconds_per_case: 84.4
  total_cost: 0.0000

- dirname: 2024-12-22-21-26-35--polyglot-o1mini-whole
  test_cases: 225
  model: o1-mini-2024-09-12
  edit_format: whole
  commit_hash: 37df899
  pass_rate_1: 5.8
  pass_rate_2: 32.9
  pass_num_1: 13
  pass_num_2: 74
  percent_cases_well_formed: 96.9
  error_outputs: 8
  num_malformed_responses: 8
  num_with_malformed_responses: 7
  user_asks: 27
  lazy_comments: 0
  syntax_errors: 0
  indentation_errors: 0
  exhausted_context_windows: 0
  test_timeouts: 3
  total_tests: 225
  command: aider --model o1-mini
  date: 2024-12-22
  versions: 0.69.2.dev
  seconds_per_case: 34.7
  total_cost: 18.5770

- dirname: 2024-12-22-18-43-25--gemini-exp-1206-polyglot-whole-2
  test_cases: 225
  model: gemini-exp-1206
  edit_format: whole
  commit_hash: b1bc2f8
  pass_rate_1: 19.6
  pass_rate_2: 38.2
  pass_num_1: 44
  pass_num_2: 86
  percent_cases_well_formed: 98.2
  error_outputs: 8
  num_malformed_responses: 8
  num_with_malformed_responses: 4
  user_asks: 32
  lazy_comments: 0
  syntax_errors: 0
  indentation_errors: 0
  exhausted_context_windows: 0
  test_timeouts: 9
  total_tests: 225
  command: aider --model gemini/gemini-exp-1206
  date: 2024-12-22
  versions: 0.69.2.dev
  seconds_per_case: 45.5
  total_cost: 0.0000
  
- dirname: 2024-12-22-20-08-13--gemini-2.0-flash-exp-polyglot-whole
  test_cases: 225
  model: gemini-2.0-flash-exp
  edit_format: whole
  commit_hash: b1bc2f8
  pass_rate_1: 11.6
  pass_rate_2: 22.2
  pass_num_1: 26
  pass_num_2: 50
  percent_cases_well_formed: 100.0
  error_outputs: 1
  num_malformed_responses: 0
  num_with_malformed_responses: 0
  user_asks: 9
  lazy_comments: 0
  syntax_errors: 0
  indentation_errors: 0
  exhausted_context_windows: 1
  test_timeouts: 8
  total_tests: 225
  command: aider --model gemini/gemini-2.0-flash-exp
  date: 2024-12-22
  versions: 0.69.2.dev
  seconds_per_case: 12.2
  total_cost: 0.0000
<<<<<<< HEAD
  
- dirname: 2024-12-23-01-11-56--yi-test
  test_cases: 225
  model: yi-lightning
  edit_format: whole
  commit_hash: 2b1625e
  pass_rate_1: 5.8
  pass_rate_2: 12.9
  pass_num_1: 13
  pass_num_2: 29
  percent_cases_well_formed: 92.9
  error_outputs: 87
  num_malformed_responses: 72
  num_with_malformed_responses: 16
  user_asks: 107
  lazy_comments: 0
  syntax_errors: 0
  indentation_errors: 0
  exhausted_context_windows: 1
  test_timeouts: 6
  total_tests: 225
  command: aider --model openai/yi-lightning
  date: 2024-12-23
  versions: 0.69.2.dev
  seconds_per_case: 146.7
  total_cost: 0.0000
=======

- dirname: 2024-12-25-13-31-51--deepseekv3preview-diff2
  test_cases: 225
  model: DeepSeek Chat V3 Preview
  edit_format: diff
  commit_hash: 0a23c4a-dirty
  pass_rate_1: 22.7
  pass_rate_2: 48.4
  pass_num_1: 51
  pass_num_2: 109
  percent_cases_well_formed: 98.7
  error_outputs: 7
  num_malformed_responses: 7
  num_with_malformed_responses: 3
  user_asks: 19
  lazy_comments: 0
  syntax_errors: 0
  indentation_errors: 0
  exhausted_context_windows: 0
  test_timeouts: 8
  total_tests: 225
  command: aider --model deepseek/deepseek-chat
  date: 2024-12-25
  versions: 0.69.2.dev
  seconds_per_case: 34.8
  total_cost: 0.3369
>>>>>>> ec2da0a3
<|MERGE_RESOLUTION|>--- conflicted
+++ resolved
@@ -257,7 +257,6 @@
   versions: 0.69.2.dev
   seconds_per_case: 12.2
   total_cost: 0.0000
-<<<<<<< HEAD
   
 - dirname: 2024-12-23-01-11-56--yi-test
   test_cases: 225
@@ -284,7 +283,6 @@
   versions: 0.69.2.dev
   seconds_per_case: 146.7
   total_cost: 0.0000
-=======
 
 - dirname: 2024-12-25-13-31-51--deepseekv3preview-diff2
   test_cases: 225
@@ -311,4 +309,3 @@
   versions: 0.69.2.dev
   seconds_per_case: 34.8
   total_cost: 0.3369
->>>>>>> ec2da0a3
